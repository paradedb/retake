// Copyright (c) 2023-2024 Retake, Inc.
//
// This file is part of ParadeDB - Postgres for Search and Analytics
//
// This program is free software: you can redistribute it and/or modify
// it under the terms of the GNU Affero General Public License as published by
// the Free Software Foundation, either version 3 of the License, or
// (at your option) any later version.
//
// This program is distributed in the hope that it will be useful
// but WITHOUT ANY WARRANTY; without even the implied warranty of
// MERCHANTABILITY or FITNESS FOR A PARTICULAR PURPOSE. See the
// GNU Affero General Public License for more details.
//
// You should have received a copy of the GNU Affero General Public License
// along with this program. If not, see <http://www.gnu.org/licenses/>.

#![allow(clippy::unnecessary_cast)] // helps with integer casting differences between postgres versions
mod privdat;
mod projections;
mod qual_inspect;
mod scan_state;

use crate::api::operator::{anyelement_jsonb_opoid, attname_from_var, estimate_selectivity};
use crate::api::{AsCStr, AsInt};
<<<<<<< HEAD
use crate::index::score::SearchIndexScore;
=======
use crate::index::reader::{SearchIndexReader, SearchResults};
>>>>>>> eb5c5031
use crate::index::{SearchIndex, WriterDirectory};
use crate::postgres::customscan::builders::custom_path::{CustomPathBuilder, Flags};
use crate::postgres::customscan::builders::custom_scan::CustomScanBuilder;
use crate::postgres::customscan::builders::custom_state::{
    CustomScanStateBuilder, CustomScanStateWrapper,
};
use crate::postgres::customscan::explainer::Explainer;
use crate::postgres::customscan::pdbscan::privdat::PrivateData;
use crate::postgres::customscan::pdbscan::projections::score::{
    inject_scores, is_score_func, score_funcoid, uses_scores,
};
use crate::postgres::customscan::pdbscan::projections::snippet::{
    inject_snippet, snippet_funcoid, uses_snippets,
};
use crate::postgres::customscan::pdbscan::projections::{
    maybe_needs_const_projections, pullout_funcexprs,
};
use crate::postgres::customscan::pdbscan::qual_inspect::extract_quals;
use crate::postgres::customscan::CustomScan;
use crate::postgres::options::SearchIndexCreateOptions;
use crate::postgres::rel_get_bm25_index;
use crate::postgres::utils::{
    relfilenode_from_index_oid, relfilenode_from_pg_relation, VisibilityChecker,
};
use crate::schema::SearchConfig;
use crate::{DEFAULT_STARTUP_COST, GUCS, UNKNOWN_SELECTIVITY};
<<<<<<< HEAD
use pgrx::pg_sys::{AsPgCStr, ProjectionInfo};
use pgrx::{pg_sys, PgList, PgRelation};
use scan_state::{PdbScanState, SortDirection};
=======
use pgrx::pg_sys::AsPgCStr;
use pgrx::{name_data_to_str, pg_sys, PgList, PgRelation};
>>>>>>> eb5c5031
use shared::gucs::GlobalGucSettings;
use std::collections::HashMap;
use std::ffi::CStr;
use std::ptr::{addr_of, addr_of_mut};

#[derive(Default)]
pub struct PdbScan;

<<<<<<< HEAD
=======
#[derive(Default)]
pub struct PdbScanState {
    heaprelid: pg_sys::Oid,
    indexrelid: pg_sys::Oid,
    rti: pg_sys::Index,

    index_name: String,
    index_uuid: String,
    key_field: String,
    search_reader: Option<SearchIndexReader>,
    search_config: SearchConfig,
    search_results: SearchResults,

    heaprel: Option<pg_sys::Relation>,
    indexrel: Option<pg_sys::Relation>,
    lockmode: pg_sys::LOCKMODE,

    snapshot: Option<pg_sys::Snapshot>,
    visibility_checker: Option<VisibilityChecker>,

    need_scores: bool,
    snippet_generators: HashMap<SnippetInfo, Option<SnippetGenerator>>,
    score_funcoid: pg_sys::Oid,
    snippet_funcoid: pg_sys::Oid,
    var_attname_lookup: HashMap<(i32, pg_sys::AttrNumber), String>,
}

impl CustomScanState for PdbScanState {}

impl PdbScanState {
    #[inline(always)]
    pub fn need_scores(&self) -> bool {
        self.need_scores
    }

    #[inline(always)]
    pub fn need_snippets(&self) -> bool {
        !self.snippet_generators.is_empty()
    }

    #[inline(always)]
    pub fn snapshot(&self) -> pg_sys::Snapshot {
        self.snapshot.unwrap()
    }

    #[inline(always)]
    pub fn heaprel(&self) -> pg_sys::Relation {
        self.heaprel.unwrap()
    }

    #[inline(always)]
    pub fn heaprelname(&self) -> &str {
        unsafe { name_data_to_str(&(*(*self.heaprel()).rd_rel).relname) }
    }

    #[inline(always)]
    pub fn heaptupdesc(&self) -> pg_sys::TupleDesc {
        unsafe { (*self.heaprel()).rd_att }
    }

    #[inline(always)]
    pub fn visibility_checker(&mut self) -> &mut VisibilityChecker {
        self.visibility_checker.as_mut().unwrap()
    }
}

struct PrivateData(PgList<pg_sys::Node>);

impl PrivateData {
    unsafe fn heaprelid(&self) -> Option<pg_sys::Oid> {
        self.0
            .get_ptr(0)
            .and_then(|node| node.as_int().map(|i| pg_sys::Oid::from(i as u32)))
    }

    unsafe fn indexrelid(&self) -> Option<pg_sys::Oid> {
        self.0
            .get_ptr(1)
            .and_then(|node| node.as_int().map(|i| pg_sys::Oid::from(i as u32)))
    }

    unsafe fn range_table_index(&self) -> Option<pg_sys::Index> {
        self.0
            .get_ptr(2)
            .and_then(|node| node.as_int().map(|i| i as pg_sys::Index))
    }

    fn quals(&self) -> Option<Qual> {
        let base_restrict_info = self.0.get_ptr(3)?;
        unsafe { extract_quals(base_restrict_info, anyelement_jsonb_opoid()) }
    }

    fn var_attname_lookup(&self) -> Option<PgList<pg_sys::Node>> {
        unsafe {
            self.0
                .get_ptr(4)
                .map(|ptr| PgList::<pg_sys::Node>::from_pg(ptr.cast()))
        }
    }
}

>>>>>>> eb5c5031
impl CustomScan for PdbScan {
    const NAME: &'static CStr = c"ParadeDB Scan";
    type State = PdbScanState;
    type PrivateData = PrivateData;

    fn callback(mut builder: CustomPathBuilder<Self::PrivateData>) -> Option<pg_sys::CustomPath> {
        if !GUCS.enable_custom_scan() {
            return None;
        }

        unsafe {
            if builder.restrict_info().is_empty() {
                return None;
            }
            let rti = builder.args().rti;
            let (table, bm25_index, is_join) = {
                let rte = builder.args().rte();

                // first, we only work on plain relations
                if rte.rtekind != pg_sys::RTEKind::RTE_RELATION
                    && rte.rtekind != pg_sys::RTEKind::RTE_JOIN
                {
                    return None;
                }
                let relkind = pg_sys::get_rel_relkind(rte.relid) as u8;
                if relkind != pg_sys::RELKIND_RELATION && relkind != pg_sys::RELKIND_MATVIEW {
                    return None;
                }

                // and that relation must have a `USING bm25` index
                let (table, bm25_index) = rel_get_bm25_index(rte.relid)?;

                (table, bm25_index, rte.rtekind == pg_sys::RTEKind::RTE_JOIN)
            };

            let pathkey = pullup_ordery_by_score_pathkey(&mut builder, rti);
            let limit = if pathkey.is_some() {
                // we can only use the limit if we have an orderby score pathkey
                (*builder.args().root).limit_tuples
            } else {
                -1.0
            };

            // quick look at the PathTarget list to see if we might need to do our const projections
            let path_target = builder.path_target();
            let maybe_needs_const_projections =
                maybe_needs_const_projections((*(*builder.args().root).parse).targetList.cast());

            //
            // look for quals we can support
            //
            let restrict_info = builder.restrict_info();
            if let Some(quals) =
                extract_quals(restrict_info.as_ptr().cast(), anyelement_jsonb_opoid())
            {
                let selectivity = if limit > 0.0 {
                    // use the limit
                    limit
                        / table
                            .reltuples()
                            .map(|n| n as pg_sys::Cardinality)
                            .unwrap_or(limit)
                } else if restrict_info.len() == 1 {
                    // we can use the norm_selec that already happened
                    (*restrict_info.get_ptr(0).unwrap()).norm_selec
                } else {
                    // ask the index
                    let search_config = SearchConfig::from(quals);
                    estimate_selectivity(
                        table.oid(),
                        relfilenode_from_pg_relation(&bm25_index),
                        &search_config,
                    )
                    .unwrap_or(UNKNOWN_SELECTIVITY)
                };

                builder.custom_private().set_heaprelid(table.oid());
                builder.custom_private().set_indexrelid(bm25_index.oid());
                builder.custom_private().set_range_table_index(rti);
                builder.custom_private().set_quals(restrict_info);
                builder.custom_private().set_limit(limit);
                builder
                    .custom_private()
                    .set_sort_direction(pathkey_sort_direction(pathkey));

                let reltuples = table.reltuples().unwrap_or(1.0) as f64;
                let rows = (reltuples * selectivity).max(1.0);
                let startup_cost = DEFAULT_STARTUP_COST;

                let cpu_index_tuple_cost = pg_sys::cpu_index_tuple_cost;
                let total_cost = startup_cost + selectivity * reltuples * cpu_index_tuple_cost;

                let cpu_run_cost = {
                    // if we think we need scores, we need a much cheaper plan so that Postgres will
                    // prefer it over all the others.
                    // TODO:  these are curious values that I picked out of thin air and probably need attention
                    let per_tuple = 4.0;
                    let cpu_run_cost = pg_sys::cpu_tuple_cost + per_tuple;

                    cpu_run_cost + rows * per_tuple
                };

                let (startup_cost, total_cost, cpu_run_cost) =
                    if is_join || maybe_needs_const_projections {
                        // NB:  just force smallest costs possible so we'll be used in join and
                        // other situations where we need const projections
                        (0.0, 0.0, 0.0)
                    } else {
                        (startup_cost, total_cost, cpu_run_cost)
                    };

                builder = builder.set_rows(rows);
                builder = builder.set_startup_cost(startup_cost);
                builder = builder.set_total_cost(total_cost + cpu_run_cost);
                builder = builder.add_path_key(pathkey);
                builder = builder.set_flag(Flags::Projection);

                return Some(builder.build());
            }
        }

        None
    }

    fn plan_custom_path(mut builder: CustomScanBuilder<Self::PrivateData>) -> pg_sys::CustomScan {
        unsafe {
            let private_data = builder.custom_private();

            let mut tlist = PgList::<pg_sys::TargetEntry>::from_pg(builder.args().tlist.as_ptr());

            let rti: i32 = private_data
                .range_table_index()
                .expect("range table index should have been set")
                .try_into()
                .expect("range table index should not be negative");
            let processed_tlist =
                PgList::<pg_sys::TargetEntry>::from_pg((*builder.args().root).processed_tlist);

            let mut attname_lookup = PgList::<pg_sys::Node>::new();
            let score_funcoid = score_funcoid();
            let snippet_funcoid = snippet_funcoid();
            for te in processed_tlist.iter_ptr() {
                let func_vars_at_level =
                    pullout_funcexprs(te.cast(), &[score_funcoid, snippet_funcoid], rti);

                for (funcexpr, var) in func_vars_at_level {
                    // if we have a tlist, then we need to add the specific function that uses
                    // a Var at our level to that tlist.
                    //
                    // if we don't have a tlist (it's empty), then that means Postgres will later
                    // give us everything we need
                    if !tlist.is_empty() {
                        let te = pg_sys::copyObjectImpl(te.cast()).cast::<pg_sys::TargetEntry>();
                        (*te).resno = (tlist.len() + 1) as _;
                        (*te).expr = funcexpr.cast();
                        tlist.push(te);
                    }

                    // track a triplet of (varno, varattno, attname) as 3 individual
                    // entries in the `attname_lookup` List
                    let attname = attname_from_var(builder.args().root, var)
                        .1
                        .expect("function call argument should be a column name");
                    attname_lookup.push(pg_sys::makeInteger((*var).varno as _).cast());
                    attname_lookup.push(pg_sys::makeInteger((*var).varattno as _).cast());
                    attname_lookup.push(pg_sys::makeString(attname.as_pg_cstr()).cast());
                }
            }

            builder
                .custom_private_mut()
                .set_var_attname_lookup(attname_lookup.into_pg());
            builder.build()
        }
    }

    fn create_custom_scan_state(
        mut builder: CustomScanStateBuilder<Self, Self::PrivateData>,
    ) -> *mut CustomScanStateWrapper<Self> {
        unsafe {
            builder.custom_state().heaprelid = builder
                .custom_private()
                .heaprelid()
                .expect("heaprelid should have a value");
            builder.custom_state().indexrelid = builder
                .custom_private()
                .indexrelid()
                .expect("indexrelid should have a value");

            {
                let indexrel = PgRelation::with_lock(
                    builder.custom_state().indexrelid,
                    pg_sys::AccessShareLock as _,
                );
                let ops = indexrel.rd_options as *mut SearchIndexCreateOptions;
                let uuid = (*ops)
                    .get_uuid()
                    .expect("`USING bm25` index should have a value `uuid` option");
                let key_field = (*ops)
                    .get_key_field()
                    .expect("`USING bm25` index should have a valued `key_field` option")
                    .0;

                builder.custom_state().index_name = indexrel.name().to_string();
                builder.custom_state().index_uuid = uuid;
                builder.custom_state().key_field = key_field;
                builder.custom_state().rti = builder
                    .custom_private()
                    .range_table_index()
                    .expect("range table index should have been set");
            }

            // information about if we're sorted by score and our limit
            builder.custom_state().limit = builder.custom_private().limit();
            builder.custom_state().sort_direction = builder.custom_private().sort_direction();

            // store our query quals into our custom state too
            let quals = builder
                .custom_private()
                .quals()
                .expect("should have a Qual structure");
            builder.custom_state().search_config = SearchConfig::from(quals);

            // now build up the var attribute name lookup map
            unsafe fn populate_var_attname_lookup(
                lookup: &mut HashMap<(i32, pg_sys::AttrNumber), String>,
                iter: impl Iterator<Item = *mut pg_sys::Node>,
            ) -> Option<()> {
                let mut iter = iter.peekable();
                while let Some(node) = iter.next() {
                    let (varno, varattno, attname) = {
                        let varno = node.as_int()?;
                        let varattno = iter.next()?.as_int()?;
                        let attname = iter.next()?.as_c_str()?.as_ptr();

                        (varno, varattno, attname)
                    };

                    lookup.insert(
                        (varno as _, varattno as _),
                        CStr::from_ptr(attname).to_string_lossy().to_string(),
                    );
                }

                Some(())
            }

            let var_attname_lookup = builder
                .custom_private()
                .var_attname_lookup()
                .expect("should have an attribute name lookup");
            assert_eq!(
                var_attname_lookup.len() % 3,
                0,
                "correct number of var_attname_lookup entries"
            );

            if populate_var_attname_lookup(
                &mut builder.custom_state().var_attname_lookup,
                var_attname_lookup.iter_ptr(),
            )
            .is_none()
            {
                panic!("failed to properly build `var_attname_lookup` due to mis-typed List");
            }

            builder.custom_state().score_funcoid = score_funcoid();
            builder.custom_state().snippet_funcoid = snippet_funcoid();
            builder.custom_state().need_scores = uses_scores(
                builder.target_list().as_ptr().cast(),
                builder.custom_state().score_funcoid,
            );
            let node = builder.target_list().as_ptr().cast();
            let snippet_funcoid = builder.custom_state().snippet_funcoid;
            let attname_lookup = &builder.custom_state().var_attname_lookup;
            builder.custom_state().snippet_generators =
                uses_snippets(attname_lookup, node, snippet_funcoid)
                    .into_iter()
                    .map(|field| (field, None))
                    .collect();

            builder.build()
        }
    }

    fn explain_custom_scan(
        state: &CustomScanStateWrapper<Self>,
        ancestors: *mut pg_sys::List,
        explainer: &mut Explainer,
    ) {
        explainer.add_text("Table", state.custom_state.heaprelname());
        explainer.add_text("Index", &state.custom_state.index_name);
        explainer.add_bool("Scores", state.custom_state.need_scores());

        if let Some(sort_direction) = state.custom_state.sort_direction {
            explainer.add_text("Score Sort Direction", sort_direction)
        }
        if let Some(limit) = state.custom_state.limit {
            explainer.add_unsigned_integer("Limit", limit as u64, None);
        }

        let query = &state.custom_state.search_config.query;
        let pretty_json = if explainer.is_verbose() {
            serde_json::to_string_pretty(&query)
        } else {
            serde_json::to_string(&query)
        }
        .expect("query should serialize to json");
        explainer.add_text("Tantivy Query", &pretty_json);
    }

    fn begin_custom_scan(
        state: &mut CustomScanStateWrapper<Self>,
        estate: *mut pg_sys::EState,
        eflags: i32,
    ) {
        unsafe {
            // open the heap and index relations with the proper locks
            let rte = pg_sys::exec_rt_fetch(state.custom_state().rti, estate);
            assert!(!rte.is_null());
            let lockmode = (*rte).rellockmode as pg_sys::LOCKMODE;
            let heaprel = pg_sys::relation_open(state.custom_state().heaprelid, lockmode);
            let indexrel = pg_sys::relation_open(state.custom_state().indexrelid, lockmode);
            state.custom_state().heaprel = Some(heaprel);
            state.custom_state().indexrel = Some(indexrel);
            state.custom_state().lockmode = lockmode;

            // setup the structures we need to do mvcc checking
            state.custom_state().snapshot = Some(pg_sys::GetActiveSnapshot());
            state.custom_state().visibility_checker = Some(VisibilityChecker::with_rel_and_snap(
                heaprel,
                pg_sys::GetActiveSnapshot(),
            ));

            // and finally, get the custom scan itself properly initialized
            let tupdesc = state.custom_state.heaptupdesc();
            pg_sys::ExecInitScanTupleSlot(
                estate,
                addr_of_mut!(state.csstate.ss),
                tupdesc,
                pg_sys::table_slot_callbacks(state.custom_state.heaprel()),
            );
            pg_sys::ExecInitResultTypeTL(addr_of_mut!(state.csstate.ss.ps));
            pg_sys::ExecAssignProjectionInfo(
                state.planstate(),
                (*state.csstate.ss.ss_ScanTupleSlot).tts_tupleDescriptor,
            );
        }

        if eflags & (pg_sys::EXEC_FLAG_EXPLAIN_ONLY as i32) != 0 {
            // don't do anything else if we're only explaining the query
            return;
        }

        PdbScan::rescan_custom_scan(state)
    }

    #[allow(clippy::blocks_in_conditions)]
    fn exec_custom_scan(state: &mut CustomScanStateWrapper<Self>) -> *mut pg_sys::TupleTableSlot {
        loop {
            // get the next matching document from our search results and look for it in the heap
            let (scored, slot) = match state.custom_state().search_results.next() {
                // we've returned all the matching results
                None => return std::ptr::null_mut(),

                // need to fetch the returned ctid from the heap and store its heap representation
                // in a TupleTableSlow
                Some((scored, _)) => {
                    let scanslot = state.scanslot();
                    let bslot = state.scanslot() as *mut pg_sys::BufferHeapTupleTableSlot;
                    let heaprelid = state.custom_state().heaprelid;

                    // ask the visibility checker to find the document in the postgres heap
                    match state.custom_state().visibility_checker().exec_if_visible(
                        scored.ctid,
                        move |htup, buffer| unsafe {
                            (*bslot).base.base.tts_tableOid = heaprelid;
                            (*bslot).base.tupdata = htup;
                            (*bslot).base.tupdata.t_self = (*htup.t_data).t_ctid;

                            // materialize a heap tuple for it
                            pg_sys::ExecStoreBufferHeapTuple(
                                addr_of_mut!((*bslot).base.tupdata),
                                bslot.cast(),
                                buffer,
                            )
                        },
                    ) {
                        // ctid isn't visible, move to the next one
                        None => continue,

                        // we found the ctid in the heap
                        Some(slot) => (scored, slot),
                    }
                }
            };

            unsafe {
<<<<<<< HEAD
                let projection_info = maybe_rebuild_projinfo_for_const_projection(state, scored);
=======
                let mut projection_info = state.projection_info();

                projection_info = if state.custom_state().need_scores()
                    || state.custom_state.need_snippets()
                {
                    // the query requires scores.  since we have it in `scored.bm25`, we inject
                    // that constant value into every position in the Plan's TargetList that uses
                    // our `paradedb.score(record)` function.  This is what `inject_scores()` does
                    // and it returns a whole new TargetList.
                    //
                    // It's from that TargetList we build a new ProjectionInfo with the FuncExprs
                    // replaced with the actual score f32 Const nodes.  Essentially we're manually
                    // projecting the scores where they need to go
                    let planstate = state.planstate();
                    let projection_targetlist = (*(*planstate).plan).targetlist;

                    let mut const_projected_targetlist = projection_targetlist;

                    if state.custom_state().need_scores() {
                        const_projected_targetlist = inject_scores(
                            const_projected_targetlist.cast(),
                            state.custom_state().score_funcoid,
                            scored.bm25,
                        )
                        .cast();
                    }
                    if state.custom_state().need_snippets() {
                        let snippet_funcoid = state.custom_state.snippet_funcoid;
                        let search_reader = state.custom_state.search_reader.as_ref().expect(
                            "CustomState should have a SearchIndexReader since it requires snippets",
                        );
                        for (snippet_info, generator) in &mut state.custom_state.snippet_generators
                        {
                            const_projected_targetlist = inject_snippet(
                                &state.custom_state.var_attname_lookup,
                                const_projected_targetlist.cast(),
                                snippet_funcoid,
                                search_reader,
                                &snippet_info.field,
                                &snippet_info.start_tag,
                                &snippet_info.end_tag,
                                snippet_info.max_num_chars,
                                generator
                                    .as_mut()
                                    .expect("SnippetGenerator should have been created"),
                                scored
                                    .doc_address
                                    .expect("should have generated a DocAddress"),
                            )
                            .cast();
                        }
                    }

                    // build the new ProjectionInfo based on our modified TargetList
                    pg_sys::ExecBuildProjectionInfo(
                        const_projected_targetlist.cast(),
                        (*planstate).ps_ExprContext,
                        (*planstate).ps_ResultTupleSlot,
                        planstate,
                        (*state.csstate.ss.ss_ScanTupleSlot).tts_tupleDescriptor,
                    )
                } else {
                    // scores aren't necessary so we use whatever we originally setup as our ProjectionInfo
                    projection_info
                };
>>>>>>> eb5c5031

                // finally, do the projection
                (*(*projection_info).pi_exprContext).ecxt_scantuple = slot;
                return pg_sys::ExecProject(projection_info);
            }
        }
    }

    fn shutdown_custom_scan(state: &mut CustomScanStateWrapper<Self>) {}

    fn end_custom_scan(state: &mut CustomScanStateWrapper<Self>) {
        // get the VisibilityChecker dropped
        state.custom_state().visibility_checker.take();

        if let Some(heaprel) = state.custom_state().heaprel.take() {
            unsafe {
                pg_sys::relation_close(heaprel, state.custom_state().lockmode);
            }
        }
        if let Some(indexrel) = state.custom_state().indexrel.take() {
            unsafe {
                pg_sys::relation_close(indexrel, state.custom_state().lockmode);
            }
        }
    }

    fn rescan_custom_scan(state: &mut CustomScanStateWrapper<Self>) {
        let indexrelid = state.custom_state.indexrelid;
        let need_scores = state.custom_state.need_scores();
        let need_snippets = state.custom_state.need_snippets();
        let search_config = &mut state.custom_state.search_config;

        search_config.stable_sort = Some(false);
        search_config.need_scores = need_scores;

        // Create the index and scan state
        let database_oid = crate::MyDatabaseId();
        let relfilenode = relfilenode_from_index_oid(indexrelid.as_u32());

        let directory =
            WriterDirectory::from_oids(database_oid, indexrelid.as_u32(), relfilenode.as_u32());
        let search_index = SearchIndex::from_cache(&directory, &search_config.uuid)
            .unwrap_or_else(|err| panic!("error loading index from directory: {err}"));

        let search_reader = search_index
            .get_reader()
            .expect("search index reader should have been constructed correctly");

<<<<<<< HEAD
        if let (Some(limit), Some(sort_direction)) = (
            state.custom_state().limit,
            state.custom_state().sort_direction,
        ) {
            state.custom_state().search_results =
                search_state.search_top_n(SearchIndex::executor(), limit, sort_direction.into());
        } else {
            state.custom_state().search_results =
                search_state.search_minimal(false, SearchIndex::executor());
        }
=======
        let query = search_index.query(search_config, &search_reader);
        state.custom_state.search_results =
            search_reader.search_minimal(false, SearchIndex::executor(), search_config, &query);
>>>>>>> eb5c5031

        if need_snippets {
            for (snippet_info, generator) in state.custom_state.snippet_generators.iter_mut() {
                *generator =
                    Some(search_reader.snippet_generator(snippet_info.field.as_ref(), &query))
            }
<<<<<<< HEAD
            state.custom_state().search_state = Some(search_state);
=======
            state.custom_state.search_reader = Some(search_reader);
>>>>>>> eb5c5031
        }
    }
}

unsafe fn maybe_rebuild_projinfo_for_const_projection(
    state: &mut CustomScanStateWrapper<PdbScan>,
    scored: SearchIndexScore,
) -> *mut ProjectionInfo {
    if !state.custom_state().need_scores() && !state.custom_state().need_snippets() {
        // scores/snippets aren't necessary so we use whatever we originally setup as our ProjectionInfo
        return state.projection_info();
    }

    // the query requires scores.  since we have it in `scored.bm25`, we inject
    // that constant value into every position in the Plan's TargetList that uses
    // our `paradedb.score(record)` function.  This is what `inject_scores()` does
    // and it returns a whole new TargetList.
    //
    // It's from that TargetList we build a new ProjectionInfo with the FuncExprs
    // replaced with the actual score f32 Const nodes.  Essentially we're manually
    // projecting the scores where they need to go
    let planstate = state.planstate();
    let projection_targetlist = (*(*planstate).plan).targetlist;

    let mut const_projected_targetlist = projection_targetlist;

    if state.custom_state().need_scores() {
        const_projected_targetlist = inject_scores(
            const_projected_targetlist.cast(),
            state.custom_state().score_funcoid,
            scored.bm25,
        )
        .cast();
    }
    if state.custom_state().need_snippets() {
        let snippet_funcoid = state.custom_state.snippet_funcoid;
        let search_state = state
            .custom_state
            .search_state
            .as_ref()
            .expect("CustomState should hae a SearchState since it requires snippets");
        for (snippet_info, generator) in &mut state.custom_state.snippet_generators {
            const_projected_targetlist = inject_snippet(
                &state.custom_state.var_attname_lookup,
                const_projected_targetlist.cast(),
                snippet_funcoid,
                search_state,
                &snippet_info.field,
                &snippet_info.start_tag,
                &snippet_info.end_tag,
                snippet_info.max_num_chars,
                generator
                    .as_mut()
                    .expect("SnippetGenerator should have been created"),
                scored
                    .doc_address
                    .expect("should have generated a DocAddress"),
            )
            .cast();
        }
    }

    // build the new ProjectionInfo based on our modified TargetList
    pg_sys::ExecBuildProjectionInfo(
        const_projected_targetlist.cast(),
        (*planstate).ps_ExprContext,
        (*planstate).ps_ResultTupleSlot,
        planstate,
        (*state.csstate.ss.ss_ScanTupleSlot).tts_tupleDescriptor,
    )
}

unsafe fn pullup_ordery_by_score_pathkey<P: Into<*mut pg_sys::List> + Default>(
    builder: &mut CustomPathBuilder<P>,
    rti: pg_sys::Index,
) -> Option<*mut pg_sys::PathKey> {
    let pathkeys = PgList::<pg_sys::PathKey>::from_pg((*builder.args().root).query_pathkeys);
    let mut pathkey = None;
    if let Some(first_pathkey) = pathkeys.get_ptr(0) {
        let equivclass = (*first_pathkey).pk_eclass;
        let members = PgList::<pg_sys::EquivalenceMember>::from_pg((*equivclass).ec_members);

        for member in members.iter_ptr() {
            if is_score_func((*member).em_expr.cast(), rti as _) {
                pathkey = Some(first_pathkey);
                break;
            }
        }
    }
    pathkey
}

unsafe fn pathkey_sort_direction(pathkey: Option<*mut pg_sys::PathKey>) -> Option<SortDirection> {
    pathkey.map(|pathkey| (*pathkey).pk_strategy.into())
}

fn tts_ops_name(slot: *mut pg_sys::TupleTableSlot) -> &'static str {
    unsafe {
        if std::ptr::eq((*slot).tts_ops, addr_of!(pg_sys::TTSOpsVirtual)) {
            "Virtual"
        } else if std::ptr::eq((*slot).tts_ops, addr_of!(pg_sys::TTSOpsHeapTuple)) {
            "Heap"
        } else if std::ptr::eq((*slot).tts_ops, addr_of!(pg_sys::TTSOpsMinimalTuple)) {
            "Minimal"
        } else if std::ptr::eq((*slot).tts_ops, addr_of!(pg_sys::TTSOpsBufferHeapTuple)) {
            "BufferHeap"
        } else {
            "Unknown"
        }
    }
}<|MERGE_RESOLUTION|>--- conflicted
+++ resolved
@@ -23,11 +23,7 @@
 
 use crate::api::operator::{anyelement_jsonb_opoid, attname_from_var, estimate_selectivity};
 use crate::api::{AsCStr, AsInt};
-<<<<<<< HEAD
 use crate::index::score::SearchIndexScore;
-=======
-use crate::index::reader::{SearchIndexReader, SearchResults};
->>>>>>> eb5c5031
 use crate::index::{SearchIndex, WriterDirectory};
 use crate::postgres::customscan::builders::custom_path::{CustomPathBuilder, Flags};
 use crate::postgres::customscan::builders::custom_scan::CustomScanBuilder;
@@ -46,6 +42,7 @@
     maybe_needs_const_projections, pullout_funcexprs,
 };
 use crate::postgres::customscan::pdbscan::qual_inspect::extract_quals;
+use crate::postgres::customscan::pdbscan::scan_state::PdbScanState;
 use crate::postgres::customscan::CustomScan;
 use crate::postgres::options::SearchIndexCreateOptions;
 use crate::postgres::rel_get_bm25_index;
@@ -54,14 +51,9 @@
 };
 use crate::schema::SearchConfig;
 use crate::{DEFAULT_STARTUP_COST, GUCS, UNKNOWN_SELECTIVITY};
-<<<<<<< HEAD
 use pgrx::pg_sys::{AsPgCStr, ProjectionInfo};
 use pgrx::{pg_sys, PgList, PgRelation};
-use scan_state::{PdbScanState, SortDirection};
-=======
-use pgrx::pg_sys::AsPgCStr;
-use pgrx::{name_data_to_str, pg_sys, PgList, PgRelation};
->>>>>>> eb5c5031
+use scan_state::SortDirection;
 use shared::gucs::GlobalGucSettings;
 use std::collections::HashMap;
 use std::ffi::CStr;
@@ -70,110 +62,6 @@
 #[derive(Default)]
 pub struct PdbScan;
 
-<<<<<<< HEAD
-=======
-#[derive(Default)]
-pub struct PdbScanState {
-    heaprelid: pg_sys::Oid,
-    indexrelid: pg_sys::Oid,
-    rti: pg_sys::Index,
-
-    index_name: String,
-    index_uuid: String,
-    key_field: String,
-    search_reader: Option<SearchIndexReader>,
-    search_config: SearchConfig,
-    search_results: SearchResults,
-
-    heaprel: Option<pg_sys::Relation>,
-    indexrel: Option<pg_sys::Relation>,
-    lockmode: pg_sys::LOCKMODE,
-
-    snapshot: Option<pg_sys::Snapshot>,
-    visibility_checker: Option<VisibilityChecker>,
-
-    need_scores: bool,
-    snippet_generators: HashMap<SnippetInfo, Option<SnippetGenerator>>,
-    score_funcoid: pg_sys::Oid,
-    snippet_funcoid: pg_sys::Oid,
-    var_attname_lookup: HashMap<(i32, pg_sys::AttrNumber), String>,
-}
-
-impl CustomScanState for PdbScanState {}
-
-impl PdbScanState {
-    #[inline(always)]
-    pub fn need_scores(&self) -> bool {
-        self.need_scores
-    }
-
-    #[inline(always)]
-    pub fn need_snippets(&self) -> bool {
-        !self.snippet_generators.is_empty()
-    }
-
-    #[inline(always)]
-    pub fn snapshot(&self) -> pg_sys::Snapshot {
-        self.snapshot.unwrap()
-    }
-
-    #[inline(always)]
-    pub fn heaprel(&self) -> pg_sys::Relation {
-        self.heaprel.unwrap()
-    }
-
-    #[inline(always)]
-    pub fn heaprelname(&self) -> &str {
-        unsafe { name_data_to_str(&(*(*self.heaprel()).rd_rel).relname) }
-    }
-
-    #[inline(always)]
-    pub fn heaptupdesc(&self) -> pg_sys::TupleDesc {
-        unsafe { (*self.heaprel()).rd_att }
-    }
-
-    #[inline(always)]
-    pub fn visibility_checker(&mut self) -> &mut VisibilityChecker {
-        self.visibility_checker.as_mut().unwrap()
-    }
-}
-
-struct PrivateData(PgList<pg_sys::Node>);
-
-impl PrivateData {
-    unsafe fn heaprelid(&self) -> Option<pg_sys::Oid> {
-        self.0
-            .get_ptr(0)
-            .and_then(|node| node.as_int().map(|i| pg_sys::Oid::from(i as u32)))
-    }
-
-    unsafe fn indexrelid(&self) -> Option<pg_sys::Oid> {
-        self.0
-            .get_ptr(1)
-            .and_then(|node| node.as_int().map(|i| pg_sys::Oid::from(i as u32)))
-    }
-
-    unsafe fn range_table_index(&self) -> Option<pg_sys::Index> {
-        self.0
-            .get_ptr(2)
-            .and_then(|node| node.as_int().map(|i| i as pg_sys::Index))
-    }
-
-    fn quals(&self) -> Option<Qual> {
-        let base_restrict_info = self.0.get_ptr(3)?;
-        unsafe { extract_quals(base_restrict_info, anyelement_jsonb_opoid()) }
-    }
-
-    fn var_attname_lookup(&self) -> Option<PgList<pg_sys::Node>> {
-        unsafe {
-            self.0
-                .get_ptr(4)
-                .map(|ptr| PgList::<pg_sys::Node>::from_pg(ptr.cast()))
-        }
-    }
-}
-
->>>>>>> eb5c5031
 impl CustomScan for PdbScan {
     const NAME: &'static CStr = c"ParadeDB Scan";
     type State = PdbScanState;
@@ -572,75 +460,7 @@
             };
 
             unsafe {
-<<<<<<< HEAD
                 let projection_info = maybe_rebuild_projinfo_for_const_projection(state, scored);
-=======
-                let mut projection_info = state.projection_info();
-
-                projection_info = if state.custom_state().need_scores()
-                    || state.custom_state.need_snippets()
-                {
-                    // the query requires scores.  since we have it in `scored.bm25`, we inject
-                    // that constant value into every position in the Plan's TargetList that uses
-                    // our `paradedb.score(record)` function.  This is what `inject_scores()` does
-                    // and it returns a whole new TargetList.
-                    //
-                    // It's from that TargetList we build a new ProjectionInfo with the FuncExprs
-                    // replaced with the actual score f32 Const nodes.  Essentially we're manually
-                    // projecting the scores where they need to go
-                    let planstate = state.planstate();
-                    let projection_targetlist = (*(*planstate).plan).targetlist;
-
-                    let mut const_projected_targetlist = projection_targetlist;
-
-                    if state.custom_state().need_scores() {
-                        const_projected_targetlist = inject_scores(
-                            const_projected_targetlist.cast(),
-                            state.custom_state().score_funcoid,
-                            scored.bm25,
-                        )
-                        .cast();
-                    }
-                    if state.custom_state().need_snippets() {
-                        let snippet_funcoid = state.custom_state.snippet_funcoid;
-                        let search_reader = state.custom_state.search_reader.as_ref().expect(
-                            "CustomState should have a SearchIndexReader since it requires snippets",
-                        );
-                        for (snippet_info, generator) in &mut state.custom_state.snippet_generators
-                        {
-                            const_projected_targetlist = inject_snippet(
-                                &state.custom_state.var_attname_lookup,
-                                const_projected_targetlist.cast(),
-                                snippet_funcoid,
-                                search_reader,
-                                &snippet_info.field,
-                                &snippet_info.start_tag,
-                                &snippet_info.end_tag,
-                                snippet_info.max_num_chars,
-                                generator
-                                    .as_mut()
-                                    .expect("SnippetGenerator should have been created"),
-                                scored
-                                    .doc_address
-                                    .expect("should have generated a DocAddress"),
-                            )
-                            .cast();
-                        }
-                    }
-
-                    // build the new ProjectionInfo based on our modified TargetList
-                    pg_sys::ExecBuildProjectionInfo(
-                        const_projected_targetlist.cast(),
-                        (*planstate).ps_ExprContext,
-                        (*planstate).ps_ResultTupleSlot,
-                        planstate,
-                        (*state.csstate.ss.ss_ScanTupleSlot).tts_tupleDescriptor,
-                    )
-                } else {
-                    // scores aren't necessary so we use whatever we originally setup as our ProjectionInfo
-                    projection_info
-                };
->>>>>>> eb5c5031
 
                 // finally, do the projection
                 (*(*projection_info).pi_exprContext).ecxt_scantuple = slot;
@@ -671,7 +491,7 @@
         let indexrelid = state.custom_state.indexrelid;
         let need_scores = state.custom_state.need_scores();
         let need_snippets = state.custom_state.need_snippets();
-        let search_config = &mut state.custom_state.search_config;
+        let mut search_config = state.custom_state.search_config.clone();
 
         search_config.stable_sort = Some(false);
         search_config.need_scores = need_scores;
@@ -689,33 +509,32 @@
             .get_reader()
             .expect("search index reader should have been constructed correctly");
 
-<<<<<<< HEAD
+        let query = search_index.query(&search_config, &search_reader);
         if let (Some(limit), Some(sort_direction)) = (
             state.custom_state().limit,
             state.custom_state().sort_direction,
         ) {
-            state.custom_state().search_results =
-                search_state.search_top_n(SearchIndex::executor(), limit, sort_direction.into());
+            state.custom_state().search_results = search_reader.search_top_n(
+                SearchIndex::executor(),
+                &query,
+                sort_direction.into(),
+                limit,
+            );
         } else {
-            state.custom_state().search_results =
-                search_state.search_minimal(false, SearchIndex::executor());
-        }
-=======
-        let query = search_index.query(search_config, &search_reader);
-        state.custom_state.search_results =
-            search_reader.search_minimal(false, SearchIndex::executor(), search_config, &query);
->>>>>>> eb5c5031
+            state.custom_state().search_results = search_reader.search_minimal(
+                false,
+                SearchIndex::executor(),
+                &search_config,
+                &query,
+            );
+        }
 
         if need_snippets {
-            for (snippet_info, generator) in state.custom_state.snippet_generators.iter_mut() {
+            for (snippet_info, generator) in state.custom_state().snippet_generators.iter_mut() {
                 *generator =
                     Some(search_reader.snippet_generator(snippet_info.field.as_ref(), &query))
             }
-<<<<<<< HEAD
-            state.custom_state().search_state = Some(search_state);
-=======
-            state.custom_state.search_reader = Some(search_reader);
->>>>>>> eb5c5031
+            state.custom_state().search_reader = Some(search_reader);
         }
     }
 }
@@ -754,7 +573,7 @@
         let snippet_funcoid = state.custom_state.snippet_funcoid;
         let search_state = state
             .custom_state
-            .search_state
+            .search_reader
             .as_ref()
             .expect("CustomState should hae a SearchState since it requires snippets");
         for (snippet_info, generator) in &mut state.custom_state.snippet_generators {
