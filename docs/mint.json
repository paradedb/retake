{
  "$schema": "https://mintlify.com/schema.json",
  "name": "ParadeDB",
  "logo": {
    "light": "/logo/light.svg",
    "dark": "/logo/dark.svg",
    "href": "https://paradedb.com"
  },
  "favicon": "/favicon.png",
  "colors": {
    "primary": "#4f46e5",
    "light": "#4f46e5",
    "dark": "#818cf8"
  },
  "modeToggle": {
    "isHidden": false
  },
  "redirects": [
    {
      "source": "/blog/introducing_analytics",
      "destination": "https://paradedb.com/blog/introducing_lakehouse"
    },
    {
      "source": "/blog/introducing_sparse",
      "destination": "https://paradedb.com/blog/introducing_sparse"
    },
    {
      "source": "/blog/introducing_bm25",
      "destination": "https://paradedb.com/blog/introducing_search"
    },
    {
      "source": "/blog/introducing_paradedb",
      "destination": "https://paradedb.com/blog/introducing_paradedb"
    }
  ],
  "topbarLinks": [
    {
      "name": "Community",
      "url": "https://join.slack.com/t/paradedbcommunity/shared_invite/zt-2lkzdsetw-OiIgbyFeiibd1DG~6wFgTQ"
    },
    {
      "name": "Blog",
      "url": "https://paradedb.com/blog"
    }
  ],
  "topbarCtaButton": {
    "type": "github",
    "url": "https://github.com/paradedb/paradedb"
  },
  "feedback": {
    "thumbsRating": true,
    "suggestEdit": true
  },
  "anchors": [
    {
      "name": "Search",
      "icon": "binoculars",
      "url": "api-reference"
    },
    {
      "name": "Ingest",
      "icon": "merge",
      "url": "ingest"
    },
    {
      "name": "Deploy",
      "icon": "server",
      "url": "deploy"
    },
    {
      "name": "Changelog",
      "icon": "clock",
      "url": "changelog"
    }
  ],
  "versions": ["v0.9.4"],
  "navigation": [
    {
      "group": "Welcome",
      "pages": [
        "welcome/introduction",
        {
          "group": "Getting Started",
          "pages": [
            "welcome/install",
            "welcome/quickstart"
          ]
        },
        "welcome/support"
      ]
    },
    {
      "group": "API",
      "pages": [
        "api-reference/introduction",
        {
          "group": "Indexing",
          "pages": [
            "api-reference/indexing/overview",
            "api-reference/indexing/create_index",
            "api-reference/indexing/inspect_index",
            "api-reference/indexing/delete_index",
            "api-reference/indexing/partitioned",
            "api-reference/indexing/partial",
            "api-reference/indexing/tokenizers",
            "api-reference/indexing/token_filters",
            "api-reference/indexing/fast_fields",
            "api-reference/indexing/record"
          ]
        },
        {
          "group": "Full Text Search",
          "pages": [
            "api-reference/full-text/overview",
            "api-reference/full-text/term",
            "api-reference/full-text/phrase",
            "api-reference/full-text/json",
            "api-reference/full-text/filtering",
            "api-reference/full-text/pagination",
            "api-reference/full-text/scoring",
            "api-reference/full-text/highlighting",
            "api-reference/full-text/sorting",
            "api-reference/full-text/boosting"
          ]
        },
        {
          "group": "Query Builder",
          "pages": [
            "api-reference/advanced/overview",
            "api-reference/advanced/all",
            "api-reference/advanced/boolean",
            "api-reference/advanced/boost",
            "api-reference/advanced/const",
            "api-reference/advanced/disjunction_max",
            "api-reference/advanced/empty",
            "api-reference/advanced/exists",
            "api-reference/advanced/fuzzy_term",
            "api-reference/advanced/fuzzy_phrase",
            "api-reference/advanced/more_like_this",
            "api-reference/advanced/phrase",
            "api-reference/advanced/phrase_prefix",
            "api-reference/advanced/range",
            "api-reference/advanced/regex",
            "api-reference/advanced/term",
            "api-reference/advanced/term_set"
          ]
        },
        {
          "group": "Faceting",
          "pages": [
            "api-reference/faceting/overview",
            "api-reference/faceting/metric",
            "api-reference/faceting/bucket"
          ]
        },
        {
<<<<<<< HEAD
          "group": "Hybrid Search",
          "pages": ["api-reference/hybrid/basic"]
        },
        {
          "group": "Direct SQL Search",
          "pages": [
            "api-reference/direct-sql/overview",
            "api-reference/direct-sql/mix-text-and-sql",
            "api-reference/direct-sql/joins",
            "api-reference/direct-sql/explain"
          ]
        }
=======
          "group": "Similarity Search",
          "pages": [
            "api-reference/similarity/overview",
            "api-reference/similarity/index",
            "api-reference/similarity/search",
            "api-reference/similarity/hybrid"
          ]
        },
        "api-reference/autocomplete"
>>>>>>> cef61c73
      ]
    },
    {
      "group": "Ingest",
      "pages": [
        "ingest/quickstart",
        {
          "group": "Table/File Formats",
          "pages": [
            "ingest/import/csv",
            "ingest/import/delta",
            "ingest/import/iceberg",
            "ingest/import/parquet",
            "ingest/import/spatial"
          ]
        },
        {
          "group": "Object Stores",
          "pages": [
            "ingest/object_stores/overview",
            "ingest/object_stores/azure",
            "ingest/object_stores/gcs",
            "ingest/object_stores/s3"
          ]
        },
        "ingest/postgres",
        {
          "group": "Configuration",
          "pages": [
            "ingest/configuration/schema",
            "ingest/configuration/settings"
          ]
        }
      ]
    },
    {
      "group": "Deploy",
      "pages": [
        {
          "group": "Deploy ParadeDB",
          "pages": ["deploy/aws", "deploy/gcp", "deploy/helm"]
        },
        "deploy/replication",
        {
          "group": "Deploy Extensions",
          "pages": ["deploy/pg_search", "deploy/pg_analytics"]
        },
        "deploy/upgrading",
        "deploy/extensions"
      ]
    },
    {
      "group": "Changelog",
      "pages": [
        "changelog/0.9.4",
        "changelog/0.9.3",
        "changelog/0.9.2",
        "changelog/0.9.1",
        "changelog/0.9.0",
        "changelog/0.8.6",
        "changelog/0.8.5",
        "changelog/0.8.4",
        "changelog/0.8.3",
        "changelog/0.8.2",
        "changelog/0.8.1",
        "changelog/0.8.0",
        "changelog/0.7.6",
        "changelog/0.7.5",
        "changelog/0.7.4",
        "changelog/0.7.3",
        "changelog/0.7.2",
        "changelog/0.7.1",
        "changelog/0.7.0",
        "changelog/0.6.1",
        "changelog/0.6.0",
        "changelog/0.5.11",
        "changelog/0.5.10",
        "changelog/0.5.9",
        "changelog/0.5.8",
        "changelog/0.5.7",
        "changelog/0.5.6",
        "changelog/0.5.5",
        "changelog/0.5.4",
        "changelog/0.5.3",
        "changelog/0.5.2",
        "changelog/0.5.1",
        "changelog/0.4.5",
        "changelog/0.4.4",
        "changelog/0.4.3",
        "changelog/0.4.2",
        "changelog/0.4.1",
        "changelog/deprecated"
      ]
    }
  ],
  "footerSocials": {
    "github": "https://github.com/paradedb/paradedb",
    "slack": "https://join.slack.com/t/paradedbcommunity/shared_invite/zt-2lkzdsetw-OiIgbyFeiibd1DG~6wFgTQ",
    "twitter": "https://twitter.com/paradedb"
  },
  "analytics": {
    "ga4": {
      "measurementId": "G-GB3C03LVY5"
    },
    "gtm": {
      "tagId": "GTM-KMGRG564"
    },
    "koala": {
      "publicApiKey": "pk_05f8f4ec527669d1e8f88783a4dccdf37407"
    }
  },
  "backgroundImage": "/background.png"
}<|MERGE_RESOLUTION|>--- conflicted
+++ resolved
@@ -154,9 +154,13 @@
           ]
         },
         {
-<<<<<<< HEAD
-          "group": "Hybrid Search",
-          "pages": ["api-reference/hybrid/basic"]
+          "group": "Similarity Search",
+          "pages": [
+            "api-reference/similarity/overview",
+            "api-reference/similarity/index",
+            "api-reference/similarity/search",
+            "api-reference/similarity/hybrid"
+          ]
         },
         {
           "group": "Direct SQL Search",
@@ -166,18 +170,8 @@
             "api-reference/direct-sql/joins",
             "api-reference/direct-sql/explain"
           ]
-        }
-=======
-          "group": "Similarity Search",
-          "pages": [
-            "api-reference/similarity/overview",
-            "api-reference/similarity/index",
-            "api-reference/similarity/search",
-            "api-reference/similarity/hybrid"
-          ]
         },
         "api-reference/autocomplete"
->>>>>>> cef61c73
       ]
     },
     {
