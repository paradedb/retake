// Copyright (c) 2023-2024 Retake, Inc.
//
// This file is part of ParadeDB - Postgres for Search and Analytics
//
// This program is free software: you can redistribute it and/or modify
// it under the terms of the GNU Affero General Public License as published by
// the Free Software Foundation, either version 3 of the License, or
// (at your option) any later version.
//
// This program is distributed in the hope that it will be useful
// but WITHOUT ANY WARRANTY; without even the implied warranty of
// MERCHANTABILITY or FITNESS FOR A PARTICULAR PURPOSE. See the
// GNU Affero General Public License for more details.
//
// You should have received a copy of the GNU Affero General Public License
// along with this program. If not, see <http://www.gnu.org/licenses/>.

pub mod cjk;
pub mod code;
#[cfg(feature = "icu")]
pub mod icu;
pub mod lindera;
pub mod manager;

use cjk::ChineseTokenizer;
use code::CodeTokenizer;
use lindera::{LinderaChineseTokenizer, LinderaJapaneseTokenizer, LinderaKoreanTokenizer};
use tantivy::tokenizer::{
<<<<<<< HEAD
    AsciiFoldingFilter, Language, LowerCaser, NgramTokenizer, RawTokenizer, RegexTokenizer, RemoveLongFilter, SimpleTokenizer, Stemmer, TextAnalyzer, TokenizerManager, WhitespaceTokenizer
=======
    AsciiFoldingFilter, Language, LowerCaser, NgramTokenizer, RawTokenizer, RemoveLongFilter,
    SimpleTokenizer, Stemmer, TextAnalyzer, TokenizerManager, WhitespaceTokenizer,
>>>>>>> a661cefb
};
use tracing::info;

#[cfg(feature = "icu")]
use icu::ICUTokenizer;

pub use manager::{SearchNormalizer, SearchTokenizer};

pub const DEFAULT_REMOVE_TOKEN_LENGTH: usize = 255;

pub fn create_tokenizer_manager(search_tokenizers: Vec<&SearchTokenizer>) -> TokenizerManager {
    let tokenizer_manager = TokenizerManager::default();

    for search_tokenizer in search_tokenizers {
        let tokenizer_option = match search_tokenizer {
            SearchTokenizer::Default => Some(
                TextAnalyzer::builder(SimpleTokenizer::default())
                    .filter(RemoveLongFilter::limit(DEFAULT_REMOVE_TOKEN_LENGTH))
                    .filter(LowerCaser)
                    .build(),
            ),
            SearchTokenizer::Raw => Some(
                TextAnalyzer::builder(RawTokenizer::default())
                    .filter(RemoveLongFilter::limit(DEFAULT_REMOVE_TOKEN_LENGTH))
                    .build(),
            ),
            SearchTokenizer::Lowercase => Some(
                TextAnalyzer::builder(RawTokenizer::default())
                    .filter(RemoveLongFilter::limit(DEFAULT_REMOVE_TOKEN_LENGTH))
                    .filter(LowerCaser)
                    .build(),
            ),
            SearchTokenizer::WhiteSpace => Some(
                TextAnalyzer::builder(WhitespaceTokenizer::default())
                    .filter(RemoveLongFilter::limit(DEFAULT_REMOVE_TOKEN_LENGTH))
                    .filter(LowerCaser)
                    .build(),
            ),
<<<<<<< HEAD
            SearchTokenizer::RegexTokenizer => Some(
                TextAnalyzer::builder(RegexTokenizer::new(regex_pattern!("\\w+")).unwrap())
                    .filter(RemoveLongFilter::limit(DEFAULT_REMOVE_TOKEN_LENGTH))
                    .filter(LowerCaser)
                    .build(),
            ),
=======
>>>>>>> a661cefb
            SearchTokenizer::ChineseCompatible => Some(
                TextAnalyzer::builder(ChineseTokenizer)
                    .filter(RemoveLongFilter::limit(DEFAULT_REMOVE_TOKEN_LENGTH))
                    .filter(LowerCaser)
                    .build(),
            ),
            SearchTokenizer::SourceCode => Some(
                TextAnalyzer::builder(CodeTokenizer::default())
                    .filter(RemoveLongFilter::limit(DEFAULT_REMOVE_TOKEN_LENGTH))
                    .filter(LowerCaser)
                    .filter(AsciiFoldingFilter)
                    .build(),
            ),
            SearchTokenizer::Ngram {
                min_gram,
                max_gram,
                prefix_only,
            } => Some(
                TextAnalyzer::builder(
                    NgramTokenizer::new(*min_gram, *max_gram, *prefix_only).unwrap(),
                )
                .filter(RemoveLongFilter::limit(DEFAULT_REMOVE_TOKEN_LENGTH))
                .filter(LowerCaser)
                .build(),
            ),
            SearchTokenizer::ChineseLindera => Some(
                TextAnalyzer::builder(LinderaChineseTokenizer::default())
                    .filter(RemoveLongFilter::limit(DEFAULT_REMOVE_TOKEN_LENGTH))
                    .filter(LowerCaser)
                    .build(),
            ),
            SearchTokenizer::JapaneseLindera => Some(
                TextAnalyzer::builder(LinderaJapaneseTokenizer::default())
                    .filter(RemoveLongFilter::limit(DEFAULT_REMOVE_TOKEN_LENGTH))
                    .filter(LowerCaser)
                    .build(),
            ),
            SearchTokenizer::KoreanLindera => Some(
                TextAnalyzer::builder(LinderaKoreanTokenizer::default())
                    .filter(RemoveLongFilter::limit(DEFAULT_REMOVE_TOKEN_LENGTH))
                    .filter(LowerCaser)
                    .build(),
            ),
            SearchTokenizer::EnStem => Some(
                TextAnalyzer::builder(SimpleTokenizer::default())
                    .filter(RemoveLongFilter::limit(DEFAULT_REMOVE_TOKEN_LENGTH))
                    .filter(LowerCaser)
                    .filter(Stemmer::new(Language::English))
                    .build(),
            ),
            SearchTokenizer::Stem { language } => Some(
                TextAnalyzer::builder(SimpleTokenizer::default())
                    .filter(RemoveLongFilter::limit(DEFAULT_REMOVE_TOKEN_LENGTH))
                    .filter(LowerCaser)
                    .filter(Stemmer::new(*language))
                    .build(),
            ),
            #[cfg(feature = "icu")]
            SearchTokenizer::ICUTokenizer => Some(
                TextAnalyzer::builder(ICUTokenizer)
                    .filter(RemoveLongFilter::limit(DEFAULT_REMOVE_TOKEN_LENGTH))
                    .filter(LowerCaser)
                    .build(),
            ),
        };

        if let Some(text_analyzer) = tokenizer_option {
            info!(
                tokenizer_name = &search_tokenizer.name(),
                "registering tokenizer",
            );
            tokenizer_manager.register(&search_tokenizer.name(), text_analyzer);
        }
    }

    tokenizer_manager
}

pub fn create_normalizer_manager() -> TokenizerManager {
    let raw_tokenizer = TextAnalyzer::builder(RawTokenizer::default())
        .filter(RemoveLongFilter::limit(DEFAULT_REMOVE_TOKEN_LENGTH))
        .build();
    let lower_case_tokenizer = TextAnalyzer::builder(RawTokenizer::default())
        .filter(LowerCaser)
        .filter(RemoveLongFilter::limit(DEFAULT_REMOVE_TOKEN_LENGTH))
        .build();
    let tokenizer_manager = TokenizerManager::new();
    tokenizer_manager.register("raw", raw_tokenizer);
    tokenizer_manager.register("lowercase", lower_case_tokenizer);
    tokenizer_manager
}<|MERGE_RESOLUTION|>--- conflicted
+++ resolved
@@ -26,12 +26,7 @@
 use code::CodeTokenizer;
 use lindera::{LinderaChineseTokenizer, LinderaJapaneseTokenizer, LinderaKoreanTokenizer};
 use tantivy::tokenizer::{
-<<<<<<< HEAD
     AsciiFoldingFilter, Language, LowerCaser, NgramTokenizer, RawTokenizer, RegexTokenizer, RemoveLongFilter, SimpleTokenizer, Stemmer, TextAnalyzer, TokenizerManager, WhitespaceTokenizer
-=======
-    AsciiFoldingFilter, Language, LowerCaser, NgramTokenizer, RawTokenizer, RemoveLongFilter,
-    SimpleTokenizer, Stemmer, TextAnalyzer, TokenizerManager, WhitespaceTokenizer,
->>>>>>> a661cefb
 };
 use tracing::info;
 
@@ -70,15 +65,12 @@
                     .filter(LowerCaser)
                     .build(),
             ),
-<<<<<<< HEAD
-            SearchTokenizer::RegexTokenizer => Some(
-                TextAnalyzer::builder(RegexTokenizer::new(regex_pattern!("\\w+")).unwrap())
+            SearchTokenizer::RegexTokenizer { pattern } => Some(
+                TextAnalyzer::builder(RegexTokenizer::new(pattern).unwrap())
                     .filter(RemoveLongFilter::limit(DEFAULT_REMOVE_TOKEN_LENGTH))
                     .filter(LowerCaser)
                     .build(),
             ),
-=======
->>>>>>> a661cefb
             SearchTokenizer::ChineseCompatible => Some(
                 TextAnalyzer::builder(ChineseTokenizer)
                     .filter(RemoveLongFilter::limit(DEFAULT_REMOVE_TOKEN_LENGTH))
