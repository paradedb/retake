# VS Code
.vscode/

# macOS
.DS_Store

# Docker
docker/.docker_cache_dev/
docker/.docker_cache_local/

<<<<<<< HEAD
# Target
target
=======
# Rust
target/
>>>>>>> 2450718f
<|MERGE_RESOLUTION|>--- conflicted
+++ resolved
@@ -8,10 +8,5 @@
 docker/.docker_cache_dev/
 docker/.docker_cache_local/
 
-<<<<<<< HEAD
-# Target
-target
-=======
 # Rust
-target/
->>>>>>> 2450718f
+target/